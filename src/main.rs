--- conflicted
+++ resolved
@@ -636,238 +636,6 @@
                             (move |()| !show_find_input()).into(),
                             (move || {
                                 view! {
-<<<<<<< HEAD
-=======
-                                    // prop:value=find_text
-                                    // on:input=move |_| {
-                                    // find_matches();
-                                    // }
-                                    // on:keydown=move |event| {
-                                    // if event.key() == "Enter" {
-                                    // move_to_next_match();
-                                    // }
-                                    // }
-                                    // prop:value=find_text
-                                    // on:input=move |_| {
-                                    // find_matches();
-                                    // }
-                                    // on:keydown=move |event| {
-                                    // if event.key() == "Enter" {
-                                    // move_to_next_match();
-                                    // }
-                                    // }
-                                    // prop:value=find_text
-                                    // on:input=move |_| {
-                                    // find_matches();
-                                    // }
-                                    // on:keydown=move |event| {
-                                    // if event.key() == "Enter" {
-                                    // move_to_next_match();
-                                    // }
-                                    // }
-                                    // prop:value=find_text
-                                    // on:input=move |_| {
-                                    // find_matches();
-                                    // }
-                                    // on:keydown=move |event| {
-                                    // if event.key() == "Enter" {
-                                    // move_to_next_match();
-                                    // }
-                                    // }
-                                    // prop:value=find_text
-                                    // on:input=move |_| {
-                                    // find_matches();
-                                    // }
-                                    // on:keydown=move |event| {
-                                    // if event.key() == "Enter" {
-                                    // move_to_next_match();
-                                    // }
-                                    // }
-                                    // prop:value=find_text
-                                    // on:input=move |_| {
-                                    // find_matches();
-                                    // }
-                                    // on:keydown=move |event| {
-                                    // if event.key() == "Enter" {
-                                    // move_to_next_match();
-                                    // }
-                                    // }
-                                    // prop:value=find_text
-                                    // on:input=move |_| {
-                                    // find_matches();
-                                    // }
-                                    // on:keydown=move |event| {
-                                    // if event.key() == "Enter" {
-                                    // move_to_next_match();
-                                    // }
-                                    // }
-                                    // prop:value=find_text
-                                    // on:input=move |_| {
-                                    // find_matches();
-                                    // }
-                                    // on:keydown=move |event| {
-                                    // if event.key() == "Enter" {
-                                    // move_to_next_match();
-                                    // }
-                                    // }
-                                    // prop:value=find_text
-                                    // on:input=move |_| {
-                                    // find_matches();
-                                    // }
-                                    // on:keydown=move |event| {
-                                    // if event.key() == "Enter" {
-                                    // move_to_next_match();
-                                    // }
-                                    // }
-                                    // prop:value=find_text
-                                    // on:input=move |_| {
-                                    // find_matches();
-                                    // }
-                                    // on:keydown=move |event| {
-                                    // if event.key() == "Enter" {
-                                    // move_to_next_match();
-                                    // }
-                                    // }
-                                    // prop:value=find_text
-                                    // on:input=move |_| {
-                                    // find_matches();
-                                    // }
-                                    // on:keydown=move |event| {
-                                    // if event.key() == "Enter" {
-                                    // move_to_next_match();
-                                    // }
-                                    // }
-                                    // prop:value=find_text
-                                    // on:input=move |_| {
-                                    // find_matches();
-                                    // }
-                                    // on:keydown=move |event| {
-                                    // if event.key() == "Enter" {
-                                    // move_to_next_match();
-                                    // }
-                                    // }
-                                    // prop:value=find_text
-                                    // on:input=move |_| {
-                                    // find_matches();
-                                    // }
-                                    // on:keydown=move |event| {
-                                    // if event.key() == "Enter" {
-                                    // move_to_next_match();
-                                    // }
-                                    // }
-                                    // prop:value=find_text
-                                    // on:input=move |_| {
-                                    // find_matches();
-                                    // }
-                                    // on:keydown=move |event| {
-                                    // if event.key() == "Enter" {
-                                    // move_to_next_match();
-                                    // }
-                                    // }
-                                    // prop:value=find_text
-                                    // on:input=move |_| {
-                                    // find_matches();
-                                    // }
-                                    // on:keydown=move |event| {
-                                    // if event.key() == "Enter" {
-                                    // move_to_next_match();
-                                    // }
-                                    // }
-                                    // prop:value=find_text
-                                    // on:input=move |_| {
-                                    // find_matches();
-                                    // }
-                                    // on:keydown=move |event| {
-                                    // if event.key() == "Enter" {
-                                    // move_to_next_match();
-                                    // }
-                                    // }
-                                    // prop:value=find_text
-                                    // on:input=move |_| {
-                                    // find_matches();
-                                    // }
-                                    // on:keydown=move |event| {
-                                    // if event.key() == "Enter" {
-                                    // move_to_next_match();
-                                    // }
-                                    // }
-                                    // prop:value=find_text
-                                    // on:input=move |_| {
-                                    // find_matches();
-                                    // }
-                                    // on:keydown=move |event| {
-                                    // if event.key() == "Enter" {
-                                    // move_to_next_match();
-                                    // }
-                                    // }
-                                    // prop:value=find_text
-                                    // on:input=move |_| {
-                                    // find_matches();
-                                    // }
-                                    // on:keydown=move |event| {
-                                    // if event.key() == "Enter" {
-                                    // move_to_next_match();
-                                    // }
-                                    // }
-                                    // prop:value=find_text
-                                    // on:input=move |_| {
-                                    // find_matches();
-                                    // }
-                                    // on:keydown=move |event| {
-                                    // if event.key() == "Enter" {
-                                    // move_to_next_match();
-                                    // }
-                                    // }
-                                    // prop:value=find_text
-                                    // on:input=move |_| {
-                                    // find_matches();
-                                    // }
-                                    // on:keydown=move |event| {
-                                    // if event.key() == "Enter" {
-                                    // move_to_next_match();
-                                    // }
-                                    // }
-                                    // prop:value=find_text
-                                    // on:input=move |_| {
-                                    // find_matches();
-                                    // }
-                                    // on:keydown=move |event| {
-                                    // if event.key() == "Enter" {
-                                    // move_to_next_match();
-                                    // }
-                                    // }
-                                    // prop:value=find_text
-                                    // on:input=move |_| {
-                                    // find_matches();
-                                    // }
-                                    // on:keydown=move |event| {
-                                    // if event.key() == "Enter" {
-                                    // move_to_next_match();
-                                    // }
-                                    // }
-                                    // prop:value=find_text
-                                    // on:input=move |_| {
-                                    // find_matches();
-                                    // }
-                                    // on:keydown=move |event| {
-                                    // if event.key() == "Enter" {
-                                    // move_to_next_match();
-                                    // }
-                                    // }
-                                    // <input
-                                    // type="text"
-                                    // class="select-text text-text bg-background cursor-text selection:bg-highlight"
-                                    // prop:value=find_text
-                                    // on:input=move |_| {
-                                    // find_matches();
-                                    // }
-                                    // on:keydown=move |event| {
-                                    // if event.key() == "Enter" {
-                                    // move_to_next_match();
-                                    // }
-                                    // }
-                                    // />
->>>>>>> 1a3bda4c
                                     // Basic input handler
                                     <Horizontal gap=1>
                                         {move || {
