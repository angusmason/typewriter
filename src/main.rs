--- conflicted
+++ resolved
@@ -86,32 +86,11 @@
     }
 }
 
-<<<<<<< HEAD
 #[derive(Clone)]
 struct Context {
     text: RwSignal<String>,
     save_path: (Signal<String>, WriteSignal<String>),
     save: Action<bool, ()>,
-=======
-#[component]
-pub fn App() -> impl IntoView {
-    let text = create_rw_signal(String::new());
-    provide_context(text);
-    view! {
-        <Vertical class="h-full text-white bg-brown caret-white [&_*]:[font-synthesis:none]">
-            <div data-tauri-drag-region class="w-full h-12" />
-            <textarea
-                class="p-8 px-24 text-base bg-transparent outline-none resize-none size-full selection:bg-darkbrown"
-                prop:value=text
-                autocorrect="off"
-                on:input=move |event| {
-                    text.set(event_target_value(&event));
-                }
-            />
-            <StatusBar />
-        </Vertical>
-    }
->>>>>>> fd048e93
 }
 
 #[component]
@@ -163,10 +142,9 @@
         });
     }
 
-<<<<<<< HEAD
     view! {
         <div class="h-full text-white bg-brown caret-white [&_*]:[font-synthesis:none]">
-            <div data-tauri-drag-region class="absolute top-0 z-10 w-full h-8" />
+            <div data-tauri-drag-region class="absolute top-0 z-10 w-full h-12" />
             <textarea
                 class="p-8 px-24 text-base bg-transparent outline-none resize-none size-full selection:bg-darkbrown"
                 prop:value=text
@@ -179,18 +157,12 @@
         </div>
     }
 }
-=======
-    #[cfg(debug_assertions)]
-    window_event_listener(leptos::ev::contextmenu, move |event| {
-        event.prevent_default();
-    });
->>>>>>> fd048e93
 
 #[component]
 fn StatusBar() -> impl IntoView {
-    let Context { save_path: (read_save_path, _), save, .. } = use_context().unwrap();
-    view! {
-        <div class="bg-brown fixed inset-x-0 bottom-0 p-4 text-base text-right select-none text-fade">
+    let Context { save_path: (read_save_path, _), save, text } = use_context().unwrap();
+    view! {
+        <div class="fixed inset-x-0 bottom-0 p-4 text-base text-right select-none bg-brown text-fade">
             <Horizontal class="justify-between">
                 {move || {
                     PathBuf::from_str(&read_save_path())
@@ -223,26 +195,7 @@
                             }
                         })
                         .collect_view()}
-                </Horizontal> <Counter />
-            </Horizontal>
-        </div>
-    }
-}
-
-#[component]
-fn Counter() -> impl IntoView {
-    let Context { text, .. } = use_context().unwrap();
-    view! {
-<<<<<<< HEAD
-        <div class="relative *:transition group" class=("opacity-0", move || text().is_empty())>
-            <div class="absolute bottom-0 right-0 truncate group-hover:opacity-0">
-=======
-        <div
-            class="relative *:transition group transition"
-            class=("opacity-0", move || text().is_empty())
-        >
-            <div class="absolute bottom-0 right-0 truncate">
->>>>>>> fd048e93
+                </Horizontal>
                 {move || {
                     let text = text();
                     format!(
@@ -252,10 +205,11 @@
                         chars = text.graphemes(true).count(),
                     )
                 }}
-            </div>
-        </div>
-    }
-}
+            </Horizontal>
+        </div>
+    }
+}
+
 
 #[component]
 #[allow(clippy::cast_precision_loss)]
