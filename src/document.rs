--- conflicted
+++ resolved
@@ -86,7 +86,7 @@
                         view! {
                             <div
                                 style:top=format!("{}px", offset - min)
-                                class="absolute flex justify-end w-12 pointer-events-none font-bold -left-16"
+                                class="absolute flex justify-end w-12 font-bold pointer-events-none -left-16"
                             >
                                 {"#".repeat(depth) + " "}
                             </div>
@@ -125,13 +125,8 @@
                         _ => div().into_any(),
                     }
                         .node_ref(heading)
-<<<<<<< HEAD
                         .classes("inline font-bold")
                         .child((view! { <div class="invisible inline">{&hashes}</div> }, segments))}
-=======
-                        .classes("inline-block font-bold")
-                        .child((view! { <div class="hidden inline">{&hashes}</div> }, segments))}
->>>>>>> 62011c1c
                 }
                 .into_view()
             }
